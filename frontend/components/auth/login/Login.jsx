import React, { useState } from "react";
import { Card, CardBody } from "@heroui/react";
import { useRouter } from "next/router";
import { signIn } from "next-auth/react";
import LockAnimationSystem from "./LockAnimationSystem";
import LoginForm from "./LoginForm";

const Login = () => {
  const [isVisible, setIsVisible] = useState(false);
  const [loading, setLoading] = useState(false);
  const [errorMessage, setErrorMessage] = useState(null);
  const router = useRouter();
  const toggleVisibility = () => setIsVisible(!isVisible);

  const handleLogin = async (e) => {
    e.preventDefault();
    setLoading(true);
    setErrorMessage(null);

    let formData = Object.fromEntries(new FormData(e.currentTarget));
    
    try {
      const result = await signIn('credentials', {
        email: formData.email,
        password: formData.password,
<<<<<<< HEAD
        redirect: false // Necesario para manejar errores manualmente
=======
        redirect: false
>>>>>>> ea2df83f
      });

      if (result?.error) {
        setErrorMessage("Credenciales inválidas");
      } else if (result?.ok) {
<<<<<<< HEAD
        // Login exitoso - redirigir manualmente
        router.push('/');
      } else {
        setErrorMessage("Error inesperado en el login");
=======
        setTimeout(() => {
          router.push("/");
        }, 500);
      } else {
        setErrorMessage("Error al iniciar sesión");
>>>>>>> ea2df83f
      }

    } catch (error) {
      console.error("Error en login:", error);
      setErrorMessage("Ocurrió un error. Intente nuevamente.");
    } finally {
      setLoading(false);
    }
  };

  return (
    <div className="flex justify-center items-center min-h-screen bg-primary/95 px-4 md:px-6">
      <Card className="flex flex-col md:flex-row w-full max-w-sm sm:max-w-md md:max-w-4xl lg:max-w-5xl h-auto min-h-[700px] md:min-h-[600px] shadow-2xl pb-6 md:pb-0" shadow="lg" radius="lg">
        {/* Sección izquierda con animaciones del candado */}
        <div className="w-full md:w-[380px] lg:w-[420px] h-80 md:h-auto">
          <LockAnimationSystem 
            isUnlocked={true}
            showSuccess={false}
            isClosing={true}
          />
        </div>

        {/* Sección derecha con el formulario */}
        <CardBody className="w-full md:w-1/2 p-4 md:p-0 flex-1">
          <LoginForm 
            isVisible={isVisible}
            toggleVisibility={toggleVisibility}
            handleLogin={handleLogin}
            loading={loading}
            errorMessage={errorMessage}
          />
        </CardBody>
      </Card>
    </div>
  );
};

export default Login;<|MERGE_RESOLUTION|>--- conflicted
+++ resolved
@@ -1,6 +1,7 @@
 import React, { useState } from "react";
 import { Card, CardBody } from "@heroui/react";
 import { useRouter } from "next/router";
+import { signIn } from "next-auth/react";
 import { signIn } from "next-auth/react";
 import LockAnimationSystem from "./LockAnimationSystem";
 import LoginForm from "./LoginForm";
@@ -23,28 +24,17 @@
       const result = await signIn('credentials', {
         email: formData.email,
         password: formData.password,
-<<<<<<< HEAD
         redirect: false // Necesario para manejar errores manualmente
-=======
-        redirect: false
->>>>>>> ea2df83f
       });
 
       if (result?.error) {
         setErrorMessage("Credenciales inválidas");
       } else if (result?.ok) {
-<<<<<<< HEAD
-        // Login exitoso - redirigir manualmente
-        router.push('/');
-      } else {
-        setErrorMessage("Error inesperado en el login");
-=======
         setTimeout(() => {
           router.push("/");
         }, 500);
       } else {
         setErrorMessage("Error al iniciar sesión");
->>>>>>> ea2df83f
       }
 
     } catch (error) {
