import React, { useState, useRef, useEffect } from 'react';
import MessageList from './MessageList';
import ChatInput from './ChatInput';
import ConversationHistory from './ConversationHistory';
import consultaService from '../../../services/consultaService';
import { useSessionId } from '../../../hooks/conversacion/useSessionId';
import { validarFormatoExpediente, normalizarExpediente } from '../../../utils/ingesta-datos/ingestaUtils';
import { formatearSoloHoraCostaRica } from '../../../utils/dateUtils';

const ConsultaChat = ({ initialMode }) => {
  const [messages, setMessages] = useState([]);
  const [isTyping, setIsTyping] = useState(false);
  const [streamingMessageIndex, setStreamingMessageIndex] = useState(null);
  const [isRestoringSession, setIsRestoringSession] = useState(true); // Estado para controlar la restauración
  const stopStreamingRef = useRef(false);
  const currentRequestRef = useRef(null);
  const retryCountRef = useRef(0);

  // Estados para el alcance de búsqueda
  const [searchScope, setSearchScope] = useState('general');
  const [consultedExpediente, setConsultedExpediente] = useState(null); // Para rastrear el expediente consultado

  // Efecto para manejar el modo inicial desde la URL
  useEffect(() => {
    if (initialMode === 'expediente') {
      setSearchScope('expediente');
      // Mostrar mensaje de bienvenida específico para el modo expediente
      const welcomeMessage = {
        text: `¡Hola! Me alegra que hayas elegido consultar un expediente específico. 

Puedo ayudarte a generar resúmenes, responder cualquier consulta y crear borradores sobre el expediente que selecciones.

---

### **¿Cómo funciona?**

**1.** Proporciona el número del expediente que deseas analizar  
**2.** Realiza cualquier consulta específica sobre el caso  
**3.** Cambia a otro expediente escribiendo un nuevo número  

---

**¿Tienes el número de expediente que quieres consultar?**`,
        isUser: false,
        timestamp: formatearSoloHoraCostaRica(new Date())
      };
      setMessages([welcomeMessage]);
    }
  }, [initialMode]);

  // Función personalizada para cambiar el scope y limpiar cuando sea necesario
  const handleSearchScopeChange = (newScope) => {
    // Solo cambiar si realmente es diferente al modo actual
    if (newScope !== searchScope) {
      // Limpiar conversación e iniciar nueva sesión al cambiar de modo
      setMessages([]);
      setConsultedExpediente(null);
      newSession();  // Generar nuevo session_id y limpiar sessionStorage
      setSearchScope(newScope);
      setIsRestoringSession(false); // No mostrar loader al cambiar de modo

      // Mostrar mensaje de bienvenida específico para el modo expediente
      if (newScope === 'expediente') {
        const welcomeMessage = {
          text: `¡Hola! Me alegra que hayas elegido consultar un expediente específico. 

Puedo ayudarte a generar resúmenes, responder cualquier consulta y crear borradores sobre el expediente que selecciones.

---

### **¿Cómo funciona?**

**1.** Proporciona el número del expediente que deseas analizar  
**2.** Realiza cualquier consulta específica sobre el caso  
**3.** Cambia a otro expediente escribiendo un nuevo número  

---

**¿Tienes el número de expediente que quieres consultar?**`,
          isUser: false,
          timestamp: formatearSoloHoraCostaRica(new Date())
        };
        setMessages([welcomeMessage]);
      }
    }
  };

  // Función para detectar si un texto es un número de expediente
  const isExpedienteNumber = validarFormatoExpediente;

  // Estado para el modal de historial
  const [showHistory, setShowHistory] = useState(false);

  // Hook para gestión de session_id (backend gestiona el historial automáticamente)
  const { sessionId, newSession, isReady } = useSessionId();

  // Efecto para restaurar conversación SOLO si venimos de un reload (no de navegación)
  useEffect(() => {
    if (!sessionId || !isReady) return;
    
    const restoreIfReloaded = () => {
      const savedSessionId = sessionStorage.getItem('current_chat_session');
      const savedMessages = sessionStorage.getItem('current_chat_messages');
      const savedScope = sessionStorage.getItem('current_chat_scope');
      const savedExpediente = sessionStorage.getItem('current_chat_expediente');

      // Si hay datos guardados Y el sessionId coincide, restaurar desde sessionStorage
      if (savedSessionId === sessionId && savedMessages) {
        try {
          const parsedMessages = JSON.parse(savedMessages);
          if (parsedMessages.length > 0) {
            setMessages(parsedMessages);
            
            if (savedScope) {
              setSearchScope(savedScope);
            }
            
            if (savedExpediente) {
              setConsultedExpediente(savedExpediente);
            }
          }
        } catch (error) {
          console.error('Error restaurando desde sessionStorage:', error);
          sessionStorage.removeItem('current_chat_messages');
        }
      }
      
      // Marcar que la restauración terminó (aunque no haya nada que restaurar)
      setIsRestoringSession(false);
    };

    restoreIfReloaded();
  }, [sessionId, isReady]);

  // Guardar el estado actual en sessionStorage cada vez que cambian los mensajes
  useEffect(() => {
    if (messages.length > 0 && sessionId) {
      sessionStorage.setItem('current_chat_session', sessionId);
      sessionStorage.setItem('current_chat_messages', JSON.stringify(messages));
      sessionStorage.setItem('current_chat_scope', searchScope);
      if (consultedExpediente) {
        sessionStorage.setItem('current_chat_expediente', consultedExpediente);
      }
    }
  }, [messages, sessionId, searchScope, consultedExpediente]);

  const handleStopGeneration = () => {
    stopStreamingRef.current = true;
    setIsTyping(false);
    
    // Guardar el índice del mensaje que se está cancelando
    const canceledMessageIndex = streamingMessageIndex;
    setStreamingMessageIndex(null);

    // Cancelar la request actual si existe
    if (currentRequestRef.current) {
      currentRequestRef.current.active = false;
      currentRequestRef.current = null;
    }

    // Cancelar en el servicio también
    consultaService.cancelConsulta();

    // Actualizar el mensaje del asistente con texto de cancelación
    if (canceledMessageIndex !== null) {
      setMessages(prevMessages => {
        const updatedMessages = [...prevMessages];
        if (updatedMessages[canceledMessageIndex]) {
          const currentText = updatedMessages[canceledMessageIndex].text || '';
          updatedMessages[canceledMessageIndex] = {
            ...updatedMessages[canceledMessageIndex],
            text: currentText.trim() 
              ? currentText + '\n\n---\n\n*Consulta cancelada por el usuario*'
              : '*Consulta cancelada por el usuario*',
            timestamp: formatearSoloHoraCostaRica(new Date()),
            isCanceled: true
          };
        }
        return updatedMessages;
      });
    }
  };

  const handleSendMessage = async (text) => {
    // IMPORTANTE: Cancelar cualquier consulta en progreso PRIMERO
    if (currentRequestRef.current?.active) {
      stopStreamingRef.current = true;
      currentRequestRef.current.active = false;
      consultaService.cancelConsulta();
      // Esperar un poco para asegurar que la cancelación se complete
      await new Promise(resolve => setTimeout(resolve, 100));
    }

    // Si estamos en modo expediente específico
    if (searchScope === 'expediente') {
      // Verificar si el texto es un número de expediente (nuevo o cambio de expediente)
      if (isExpedienteNumber(text)) {
        // Normalizar el expediente (convertir guiones Unicode a ASCII y mayúsculas)
        const newExpediente = normalizarExpediente(text.trim());

        // Si es un expediente diferente al actual, cambiarlo
        if (newExpediente !== consultedExpediente) {
          setConsultedExpediente(newExpediente);

          // Crear mensaje del usuario indicando que se estableció/cambió el expediente
          const userMessage = {
            text: consultedExpediente
              ? `Cambiar consulta a expediente: ${newExpediente}`
              : `Establecer consulta para expediente: ${newExpediente}`,
            isUser: true,
            timestamp: formatearSoloHoraCostaRica(new Date()),
            scope: searchScope,
            expedienteNumber: newExpediente
          };

          // Crear mensaje del asistente confirmando
          const assistantMessage = {
            text: consultedExpediente
              ? ` **Expediente cambiado:** ${newExpediente}\n\nAhora puedes hacer cualquier consulta sobre este nuevo expediente. ¿Qué te gustaría saber?`
              : ` **Expediente establecido:** ${newExpediente}\n\nAhora puedes hacer cualquier consulta sobre este expediente. ¿Qué te gustaría saber?`,
            isUser: false,
            timestamp: formatearSoloHoraCostaRica(new Date())
          };

          setMessages(prev => [...prev, userMessage, assistantMessage]);

          // NUEVO: Actualizar inmediatamente el contexto en el backend
          const action = consultedExpediente ? 'change' : 'set';
          consultaService.updateExpedienteContext(sessionId, newExpediente, action)
            .catch(error => {
              console.error('Error sincronizando contexto:', error);
            });
          return;
        }
      }
      // Si no tenemos expediente consultado y el texto no es un número válido
      else if (!consultedExpediente) {
        // No es un número de expediente válido - responder como asistente
        const userMessage = {
          text,
          isUser: true,
          timestamp: formatearSoloHoraCostaRica(new Date()),
          scope: searchScope
        };

        const assistantMessage = {
          text: `Para realizar consultas sobre un expediente específico, **necesito que ingreses un número de expediente válido**.\n\nSi deseas hacer una **consulta general** sobre temas legales o búsquedas amplias, puedes cambiar a "Búsqueda general" usando los botones de abajo.\n\n¿Tienes un número de expediente específico que quieras consultar?`,
          isUser: false,
          timestamp: formatearSoloHoraCostaRica(new Date())
        };

        setMessages(prev => [...prev, userMessage, assistantMessage]);
        return;
      }
    }

    // Resetear flag de parada y contador de reintentos
    stopStreamingRef.current = false;
    retryCountRef.current = 0;

    // Crear nueva referencia de request con ID único para rastreo
    const requestId = Date.now();
    currentRequestRef.current = { active: true, id: requestId };

    // Crear mensaje del usuario
    const userMessage = {
      text,
      isUser: true,
      timestamp: formatearSoloHoraCostaRica(new Date()),
      scope: searchScope,
      expedienteNumber: searchScope === 'expediente' ? consultedExpediente : null
    };

    // Agregar mensaje del usuario
    setMessages(prev => [...prev, userMessage]);
    setIsTyping(true);

    // Crear mensaje del asistente vacío SIN timestamp
    const assistantMessage = {
      text: '',
      isUser: false,
      timestamp: '' // Se asignará cuando termine la respuesta
    };

    // Agregar mensaje vacío del asistente
    setMessages(prev => [...prev, assistantMessage]);

    // Obtener el índice del mensaje que vamos a actualizar
    const messageIndex = messages.length + 1; // +1 porque ya agregamos el mensaje del usuario
    setStreamingMessageIndex(messageIndex);
    setIsTyping(false);

    // Validar que tengamos session_id antes de continuar
    if (!sessionId) {
      console.error('No hay session_id disponible');
      setIsTyping(false);
      setStreamingMessageIndex(null);
      return;
    }

    // ======= MODO STREAMING MEJORADO =======
    try {
      // Definir callbacks comunes para ambos tipos de consulta
      const onChunk = (chunk) => {
        // Callback para cada chunk recibido
        // Verificar que esta request siga siendo la activa
        if (currentRequestRef.current?.active && currentRequestRef.current?.id === requestId) {
          setMessages(prevMessages => {
            const updatedMessages = [...prevMessages];
            if (updatedMessages[messageIndex]) {
              updatedMessages[messageIndex] = {
                ...updatedMessages[messageIndex],
                text: (updatedMessages[messageIndex].text || '') + chunk
              };
            }
            return updatedMessages;
          });
        }
      };

      const onComplete = () => {
        // Callback cuando termina el streaming
        // Verificar que esta request siga siendo la activa
        if (currentRequestRef.current?.active && currentRequestRef.current?.id === requestId) {
          setStreamingMessageIndex(null);
          setIsTyping(false);
          currentRequestRef.current = null;

          // Asignar timestamp al mensaje completado
          setMessages(prevMessages => {
            const updatedMessages = [...prevMessages];
            if (updatedMessages[messageIndex]) {
              const responseText = updatedMessages[messageIndex].text || '';
              
              // Solo reintentar si la respuesta está completamente vacía Y no hemos reintentado antes
              if (!responseText.trim() && retryCountRef.current === 0) {
                retryCountRef.current = 1;
                
                // NO vaciar el texto, mantener el mensaje y agregar indicador de reintento
                updatedMessages[messageIndex] = {
                  ...updatedMessages[messageIndex],
                  text: 'Reintentando obtener respuesta...',
                  timestamp: '',
                  isRetrying: true
                };
                
                // Reintentar después de una pausa
                setTimeout(() => {
                  // Verificar que no se haya iniciado otra consulta mientras tanto
                  if (currentRequestRef.current === null || currentRequestRef.current.id === requestId) {
                    setIsTyping(true);
                    setStreamingMessageIndex(messageIndex);
                    
                    const retryRequestId = requestId + 0.1; // ID ligeramente diferente para el reintento
                    currentRequestRef.current = { active: true, id: retryRequestId };
                    
                    // Limpiar el mensaje antes de reintentar
                    setMessages(prev => {
                      const updated = [...prev];
                      if (updated[messageIndex]) {
                        updated[messageIndex] = {
                          ...updated[messageIndex],
                          text: '',
                          isRetrying: false
                        };
                      }
                      return updated;
                    });
                    
                    consultaService.consultaGeneralStreaming(
                      text,
                      onChunk,
                      onComplete,
                      onError,
                      null,
                      sessionId,
                      searchScope === 'expediente' ? consultedExpediente : null
                    ).catch(onError);
                  }
                }, 1500);
                
                return updatedMessages;
              }
              
              // Respuesta exitosa o ya reintentamos
              updatedMessages[messageIndex] = {
                ...updatedMessages[messageIndex],
                timestamp: formatearSoloHoraCostaRica(new Date()),
                isRetrying: false
              };
            }
            return updatedMessages;
          });
        }
      };

      const onError = (error) => {
        // Callback para errores
        // Verificar que esta request siga siendo la activa
        if (currentRequestRef.current?.active && currentRequestRef.current?.id === requestId) {
          console.error('Error en consulta:', error);
          setStreamingMessageIndex(null);
          setIsTyping(false);
          currentRequestRef.current = null;

          setMessages(prevMessages => {
            const updatedMessages = [...prevMessages];
            if (updatedMessages[messageIndex]) {
              updatedMessages[messageIndex] = {
                ...updatedMessages[messageIndex],
                text: 'Lo siento, ocurrió un error al procesar tu consulta. Por favor, intenta nuevamente o consulta con un profesional legal.',
                isError: true,
                timestamp: formatearSoloHoraCostaRica(new Date())
              };
            }
            return updatedMessages;
          });
        }
      };

      // Llamar al servicio con gestión automática de historial
      await consultaService.consultaGeneralStreaming(
        text,
        onChunk,
        onComplete,
        onError,
        null, // topK null = usar config según tipo de búsqueda
        sessionId,  // Backend gestiona historial con este ID
        searchScope === 'expediente' ? consultedExpediente : null // pasar expediente como parámetro
      );

    } catch (error) {
      console.error('Error en handleSendMessage:', error);

      // Limpiar estado
      setStreamingMessageIndex(null);
      setIsTyping(false);
      currentRequestRef.current = null;

      // Mostrar mensaje de error específico
      setMessages(prevMessages => {
        const updatedMessages = [...prevMessages];
        if (updatedMessages[messageIndex]) {
          let errorMessage = 'Lo siento, ocurrió un error al procesar tu consulta.';

          // Manejar diferentes tipos de error
          const errorText = typeof error === 'string' ? error : (error.message || error.toString() || 'Error desconocido');

          if (errorText.includes('No se puede conectar con el servidor backend')) {
            errorMessage = '🔌 **Error de Conexión**\n\nNo se puede conectar con el servidor backend. Por favor verifica que:\n\n• El servidor backend esté ejecutándose en el puerto 8000\n• Ollama esté activo en el puerto 11434\n• No haya problemas de red\n\nIntenta nuevamente en unos momentos.';
          } else if (errorText.includes('Failed to fetch')) {
            errorMessage = '🔌 **Error de Red**\n\nNo se puede conectar con el servidor. Verifica tu conexión y que los servicios estén activos.';
          }

          updatedMessages[messageIndex] = {
            ...updatedMessages[messageIndex],
            text: errorMessage,
            isError: true,
            timestamp: formatearSoloHoraCostaRica(new Date())
          };
        }
        return updatedMessages;
      });
    }
    // ======= FIN MODO STREAMING =======
  };

  return (
    <div className="h-full flex flex-col bg-white relative">
      {/* Controles de chat */}
      <div className="absolute top-3 right-3 z-20 flex items-center gap-1.5">
        {/* Botón de historial */}
        <button
          onClick={() => setShowHistory(true)}
          className="group flex items-center gap-1.5 px-2.5 py-1.5 text-xs font-medium text-gray-600 hover:text-blue-700 bg-white/50 hover:bg-white/90 rounded-md transition-colors duration-150"
          title="Ver historial de conversaciones"
          aria-label="Ver historial de conversaciones"
        >
          <svg
            className="w-3.5 h-3.5"
            fill="none"
            stroke="currentColor"
            viewBox="0 0 24 24"
          >
            <path
              strokeLinecap="round"
              strokeLinejoin="round"
              strokeWidth={2}
              d="M12 8v4l3 3m6-3a9 9 0 11-18 0 9 9 0 0118 0z"
            />
          </svg>
          <span className="hidden sm:inline">Historial</span>
        </button>

        {/* Botón de nueva conversación */}
        {messages.length > 0 && (
          <button
            onClick={() => {
              // Mantener el modo actual (general o expediente) y solo limpiar la conversación
              newSession();  // Generar nuevo session_id y limpiar sessionStorage
              setMessages([]);
              setIsRestoringSession(false); // No mostrar loader en nueva conversación
              
              // Solo limpiar expediente si estamos en modo expediente
              if (searchScope === 'expediente') {
                setConsultedExpediente(null);
                
                // Mostrar mensaje de bienvenida para modo expediente
                const welcomeMessage = {
                  text: `¡Hola! Me alegra que hayas elegido consultar un expediente específico. 

Puedo ayudarte a generar resúmenes y crear borradores sobre el expediente que selecciones.

---

### **¿Cómo funciona?**

**1.** Proporciona el número del expediente que deseas analizar  
**2.** Realiza cualquier consulta específica sobre el caso  
**3.** Cambia a otro expediente escribiendo un nuevo número  

---

**¿Tienes el número de expediente que quieres consultar?**`,
                  isUser: false,
                  timestamp: formatearSoloHoraCostaRica(new Date())
                };
                // Usar setTimeout para asegurar que se ejecute después del setMessages([])
                setTimeout(() => setMessages([welcomeMessage]), 0);
              }
              // Para modo general, simplemente se queda con mensajes vacíos (estado inicial limpio)
            }}
            className="group flex items-center gap-1.5 px-2.5 py-1.5 text-xs font-medium text-gray-600 hover:text-blue-700 bg-white/50 hover:bg-white/90 rounded-md transition-colors duration-150"
            title="Nueva conversación"
            aria-label="Iniciar nueva conversación"
          >
            <svg
              className="w-3.5 h-3.5 transition-transform group-hover:rotate-90 duration-200"
              fill="none"
              stroke="currentColor"
              viewBox="0 0 24 24"
            >
              <path
                strokeLinecap="round"
                strokeLinejoin="round"
                strokeWidth={2}
                d="M12 4v16m8-8H4"
              />
            </svg>
            <span className="hidden sm:inline">Nueva</span>
          </button>
        )}
      </div>

      {/* Chat Area - Sin header para más espacio */}
      <div className="flex-1 flex flex-col min-h-0">
<<<<<<< HEAD
        {isRestoringSession ? (
          // Mostrar un loader mientras se restaura la sesión
          <div className="flex-1 flex items-center justify-center">
            <div className="text-center">
              <div className="animate-spin rounded-full h-12 w-12 border-b-2 border-[#003d82] mx-auto mb-4"></div>
              <p className="text-gray-500">Cargando conversación...</p>
            </div>
          </div>
        ) : (
          <>
            <MessageList
              messages={messages}
              isTyping={isTyping}
              streamingMessageIndex={streamingMessageIndex}
            />

            <ChatInput
              onSendMessage={handleSendMessage}
              onStopGeneration={handleStopGeneration}
              isDisabled={false} // El chat siempre está disponible
              isLoading={isTyping || streamingMessageIndex !== null}
              searchScope={searchScope}
              setSearchScope={handleSearchScopeChange}
              consultedExpediente={consultedExpediente}
            />
          </>
        )}
=======
        <MessageList
          messages={messages}
          isTyping={isTyping}
          streamingMessageIndex={streamingMessageIndex}
          onRetry={handleSendMessage}
        />

        <ChatInput
          onSendMessage={handleSendMessage}
          onStopGeneration={handleStopGeneration}
          isDisabled={false} // El chat siempre está disponible
          isLoading={isTyping || streamingMessageIndex !== null}
          searchScope={searchScope}
          setSearchScope={handleSearchScopeChange}
          consultedExpediente={consultedExpediente}
        />
>>>>>>> fcf20864
      </div>

      {/* Modal de historial de conversaciones */}
      <ConversationHistory
        isOpen={showHistory}
        onClose={() => setShowHistory(false)}
        onConversationSelect={(sessionId, conversation) => {
          // Restaurar conversación seleccionada
          if (conversation && conversation.messages) {
            // Convertir mensajes del backend al formato del frontend
            const restoredMessages = conversation.messages.map((msg, index) => ({
              text: msg.content,
              isUser: msg.role === 'user',
              // Usar timestamp original si existe, sino usar timestamp con pequeño offset para diferenciación
              timestamp: msg.timestamp 
                ? formatearSoloHoraCostaRica(new Date(msg.timestamp))
                : formatearSoloHoraCostaRica(new Date(Date.now() - (conversation.messages.length - index) * 1000))
            }));
            
            setMessages(restoredMessages);
            
            // Si la conversación tiene un expediente asociado, restaurar el contexto
            if (conversation.expediente_number) {
              setConsultedExpediente(conversation.expediente_number);
              setSearchScope('expediente');
            } else {
              setSearchScope('general');
              setConsultedExpediente(null);
            }
          }
        }}
        onNewConversation={() => {
          // Crear nueva conversación
          newSession();  // Generar nuevo session_id y limpiar sessionStorage
          setMessages([]);
          setConsultedExpediente(null);
          setIsRestoringSession(false); // No mostrar loader en nueva conversación
          
          // Si estamos en modo expediente, mostrar mensaje de bienvenida
          if (searchScope === 'expediente') {
            const welcomeMessage = {
              text: `¡Hola! Me alegra que hayas elegido consultar un expediente específico. 

Puedo ayudarte a generar resúmenes y crear borradores sobre el expediente que selecciones.

---

### **¿Cómo funciona?**

**1.** Proporciona el número del expediente que deseas analizar  
**2.** Realiza cualquier consulta específica sobre el caso  
**3.** Cambia a otro expediente escribiendo un nuevo número  

---

**¿Tienes el número de expediente que quieres consultar?**`,
              isUser: false,
              timestamp: formatearSoloHoraCostaRica(new Date())
            };
            setMessages([welcomeMessage]);
          }
        }}
      />
    </div>
  );
};

export default ConsultaChat;<|MERGE_RESOLUTION|>--- conflicted
+++ resolved
@@ -554,7 +554,6 @@
 
       {/* Chat Area - Sin header para más espacio */}
       <div className="flex-1 flex flex-col min-h-0">
-<<<<<<< HEAD
         {isRestoringSession ? (
           // Mostrar un loader mientras se restaura la sesión
           <div className="flex-1 flex items-center justify-center">
@@ -569,7 +568,8 @@
               messages={messages}
               isTyping={isTyping}
               streamingMessageIndex={streamingMessageIndex}
-            />
+              onRetry={handleSendMessage}
+        />
 
             <ChatInput
               onSendMessage={handleSendMessage}
@@ -582,24 +582,6 @@
             />
           </>
         )}
-=======
-        <MessageList
-          messages={messages}
-          isTyping={isTyping}
-          streamingMessageIndex={streamingMessageIndex}
-          onRetry={handleSendMessage}
-        />
-
-        <ChatInput
-          onSendMessage={handleSendMessage}
-          onStopGeneration={handleStopGeneration}
-          isDisabled={false} // El chat siempre está disponible
-          isLoading={isTyping || streamingMessageIndex !== null}
-          searchScope={searchScope}
-          setSearchScope={handleSearchScopeChange}
-          consultedExpediente={consultedExpediente}
-        />
->>>>>>> fcf20864
       </div>
 
       {/* Modal de historial de conversaciones */}
