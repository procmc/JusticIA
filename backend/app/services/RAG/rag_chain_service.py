--- conflicted
+++ resolved
@@ -37,7 +37,6 @@
         self.retriever = None
 
     async def consulta_general_streaming(self, pregunta: str, top_k: int = 15, conversation_context: str = "", expediente_filter: str = ""):
-<<<<<<< HEAD
         """
         MÉTODO PRINCIPAL - Decide automáticamente el flujo según expediente_filter.
         
@@ -84,24 +83,6 @@
         
         # SEPARACIÓN CRÍTICA: Usar SOLO la pregunta actual para búsqueda vectorial
         search_query = pregunta.strip()
-=======
-        import logging
-        logger = logging.getLogger(__name__)
-        logger.info(f"RAG Chain Service - Procesando consulta: '{pregunta}'")
-        
-        # Usar SOLO la pregunta actual para buscar en la BD
-        # El contexto de conversación se usa únicamente para generar la respuesta
-        search_query = pregunta.strip()
-
-        # La lógica de referencias contextuales se maneja en el context_analyzer
-
-        # Extraer expedientes de toda la sesión
-        session_expedients = []
-        if conversation_context:
-            import re
-            expediente_pattern = r'\b\d{4}-\d{6}-\d{4}-[A-Z]{2}\b'
-            session_expedients = list(set(re.findall(expediente_pattern, conversation_context)))
->>>>>>> 54d27f98
 
         logger.info(f"BÚSQUEDA EN BD: '{search_query}' (sin contexto histórico)")
         logger.info(f"CONTEXTO HISTÓRICO: {'SÍ' if conversation_context else 'NO'} ({len(conversation_context)} chars)")
@@ -112,7 +93,6 @@
             similarity_threshold=0.3
         )
         
-<<<<<<< HEAD
         # Búsqueda vectorial
         docs = await self.retriever._aget_relevant_documents(search_query)
         
@@ -121,16 +101,6 @@
             for i, doc in enumerate(docs[:3]):  # Log primeros 3
                 preview = doc.page_content[:100].replace('\n', ' ')
                 logger.debug(f"   {i+1}. {preview}...")
-=======
-
-        
-        # Si hay filtro de expediente, agregarlo a la consulta para que el retriever lo detecte
-        if expediente_filter and expediente_filter.strip():
-            search_query = f"Expediente {expediente_filter.strip()}: {search_query}"
-        
-        # Usar la pregunta (posiblemente con expediente) para la búsqueda vectorial
-        docs = await retriever._aget_relevant_documents(search_query)
->>>>>>> 54d27f98
 
         if not docs:
             logger.warning(f"GENERAL - Sin resultados para: '{pregunta}'")
@@ -268,11 +238,8 @@
         Responde usando SOLO el contexto de conversación previo, sin buscar en la BD.
         Útil para preguntas que se refieren exclusivamente al historial.
         """
-<<<<<<< HEAD
         logger.info(f"📚 SOLO CONTEXTO - Pregunta: '{pregunta}'")
         logger.info(f"📚 SOLO CONTEXTO - Sin búsqueda en BD")
-=======
->>>>>>> 54d27f98
         
         if not conversation_context:
             logger.warning(f"⚠️ SOLO CONTEXTO - No hay contexto previo disponible")
@@ -286,14 +253,7 @@
                 yield f"data: {json.dumps(error_data, ensure_ascii=False)}\n\n"
             return StreamingResponse(no_context_generator(), media_type="text/event-stream")
         
-<<<<<<< HEAD
         # Prompt que usa SOLO el historial
-=======
-        # FILTRAR CONTEXTO POR TEMA MÁS RECIENTE
-        filtered_context = self._filter_context_by_recent_topic(conversation_context, pregunta)
-        
-        # Crear prompt que usa SOLO el contexto de conversación
->>>>>>> 54d27f98
         prompt_context_only = f"""Eres JusticIA, un asistente especializado en derecho costarricense.
 
 El usuario te está haciendo una pregunta sobre información que ya discutimos previamente en esta conversación.
@@ -306,22 +266,12 @@
 
 INSTRUCCIONES CRÍTICAS:
 - Responde ÚNICAMENTE basándote en la información del historial de conversación anterior
-<<<<<<< HEAD
 - NO busques información nueva ni inventes datos
 - Si la pregunta se refiere a "el primer caso", "el segundo expediente", etc., identifica claramente a cuál te refieres
-=======
-- IMPORTANTE: Si la pregunta se refiere a "el primer caso", "el segundo expediente", etc., identifica A QUÉ TEMA SE REFIERE:
-  * Si la conversación cambió de tema recientemente, usa SOLO la información más RECIENTE del nuevo tema
-  * Si pregunta por "el primer expediente" después de una consulta sobre comercial, se refiere al PRIMER expediente comercial mencionado
-  * Si pregunta por "el último expediente" después de una consulta sobre narcotráfico, se refiere al ÚLTIMO expediente de narcotráfico
-- Analiza el contexto para determinar cuál es el tema MÁS RECIENTE al que se refiere la pregunta
-- NO mezcles información de diferentes temas de la conversación
->>>>>>> 54d27f98
 - Si no tienes suficiente información en el historial, explica qué información específica te falta
 - Mantén el tono profesional y preciso
 
 Respuesta:"""
-<<<<<<< HEAD
 
         logger.info(f"✅ SOLO CONTEXTO - Prompt generado: {len(prompt_context_only)} chars")
         return await llm_consulta_streaming(prompt_context_only)
@@ -547,58 +497,6 @@
                 "Access-Control-Allow-Headers": "*",
             }
         )
-=======
-        
-        # Usar el LLM solo con el contexto de conversación
-        return await llm_consulta_streaming(prompt_context_only)
-    
-    def _filter_context_by_recent_topic(self, conversation_context: str, pregunta: str) -> str:
-        """
-        Filtra el contexto para mantener solo información relevante al tema más reciente.
-        """
-        # Detectar temas en la pregunta
-        temas_pregunta = []
-        if any(word in pregunta.lower() for word in ['comercial', 'mercantil', 'societario', 'empresa']):
-            temas_pregunta.append('comercial')
-        if any(word in pregunta.lower() for word in ['narcotráfico', 'drogas', 'penal', 'delito']):
-            temas_pregunta.append('penal')
-        
-        # Si no se detecta tema específico en la pregunta, usar todo el contexto
-        if not temas_pregunta:
-            return conversation_context
-        
-        # Dividir el contexto en intercambios
-        intercambios = conversation_context.split('[Intercambio')
-        if len(intercambios) <= 1:
-            return conversation_context
-        
-        # Buscar el intercambio más reciente que contenga el tema
-        contexto_filtrado = ['HISTORIAL DE CONVERSACIÓN PREVIA:']
-        
-        # Recorrer los intercambios de más reciente a más antiguo
-        for i in range(len(intercambios) - 1, 0, -1):  # Empezar desde el final
-            intercambio = '[Intercambio' + intercambios[i]
-            
-            # Verificar si este intercambio contiene el tema de interés
-            contiene_tema = False
-            for tema in temas_pregunta:
-                if tema == 'comercial' and any(word in intercambio.lower() for word in ['comercial', 'mercantil', 'cm']):
-                    contiene_tema = True
-                    break
-                elif tema == 'penal' and any(word in intercambio.lower() for word in ['penal', 'narcotráfico', 'pn', 'drogas']):
-                    contiene_tema = True
-                    break
-            
-            if contiene_tema:
-                contexto_filtrado.append(intercambio)
-                break  # Solo tomar el más reciente del tema
-        
-        # Si no se encontró contexto específico del tema, usar todo
-        if len(contexto_filtrado) == 1:
-            return conversation_context
-        
-        return '\n'.join(contexto_filtrado) + '\n---\nNUEVA CONSULTA:'
->>>>>>> 54d27f98
 
 _rag_service = None
 
