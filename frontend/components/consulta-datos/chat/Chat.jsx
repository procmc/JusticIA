--- conflicted
+++ resolved
@@ -51,12 +51,8 @@
   // Hook para gestión de session_id (backend gestiona el historial automáticamente)
   const { sessionId, newSession, isReady } = useSessionId();
 
-<<<<<<< HEAD
   // DEBUG: Log del session_id
   console.log('🆔 Session ID actual:', sessionId);
-=======
-
->>>>>>> 54d27f98
 
   const handleStopGeneration = () => {
     stopStreamingRef.current = true;
@@ -108,16 +104,8 @@
           
           setMessages(prev => [...prev, userMessage, assistantMessage]);
           
-<<<<<<< HEAD
           // Backend gestionará el historial automáticamente al hacer la primera consulta
           console.log('📋 Expediente establecido:', text.trim());
-=======
-          // Guardar también en el contexto para mantener la historia
-          addToContext(
-            userMessage.text,
-            assistantMessage.text
-          );
->>>>>>> 54d27f98
           
           return;
         }
@@ -191,7 +179,6 @@
     setStreamingMessageIndex(messageIndex);
     setIsTyping(false);
 
-<<<<<<< HEAD
     // Validar que tengamos session_id antes de continuar
     if (!sessionId) {
       console.error('❌ No hay session_id disponible');
@@ -201,11 +188,6 @@
     }
 
     console.log('📤 Enviando consulta con session_id:', sessionId);
-=======
-    // Obtener el contexto de conversación formateado SOLO si realmente hay contexto
-    const contextStats = getContextStats();
-    const conversationContext = hasContext ? getFormattedContext() : '';
->>>>>>> 54d27f98
     
     // ======= MODO STREAMING MEJORADO =======
     try {
@@ -245,16 +227,8 @@
                 })
               };
               
-<<<<<<< HEAD
               // Backend guarda el historial automáticamente, no necesitamos hacer nada aquí
               console.log('✅ Respuesta completada - Backend gestiona historial automáticamente');
-=======
-              // Guardar en el contexto DESPUÉS de actualizar los mensajes
-              const finalMessage = updatedMessages[messageIndex];
-              if (finalMessage?.text?.trim()) {
-                addToContext(text, finalMessage.text.trim());
-              }
->>>>>>> 54d27f98
             }
             return updatedMessages;
           });
